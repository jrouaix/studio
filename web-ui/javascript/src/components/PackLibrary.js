--- conflicted
+++ resolved
@@ -468,15 +468,10 @@
                                         <div className="pack-version"><span>{`v${pack.version}`}</span></div>
                                         {pack.official && <div className="pack-ribbon"><span>{t('library.official')}</span></div>}
                                     </div>
-<<<<<<< HEAD
                                     <div className="pack-title">
-                                        <span title={pack.uuid}>{pack.title || pack.uuid}</span>&nbsp;
+                                        <span title={pack.uuid}>{pack.title && pack.title !== "MISSING_PACK_TITLE" ? pack.title : pack.uuid}</span>&nbsp;
                                     </div>
                                     <div className="pack-actions">
-=======
-                                    <div>
-                                        <span>{pack.title && pack.title !== "MISSING_PACK_TITLE" ? pack.title : pack.uuid}</span>&nbsp;
->>>>>>> fb17c6f5
                                         <button className="pack-action" onClick={this.onRemovePackFromDevice(pack.uuid)}>
                                             <span className="glyphicon glyphicon-trash"
                                                   title={t('library.device.removePack')} />
@@ -518,14 +513,13 @@
                                      }}>
                                     <div className="pack-left">
                                         <div className="pack-title">
-                                            <span>{group.packs[0].title || group.uuid}</span>&nbsp;
+                                            <span>{group.packs[0].title && group.packs[0].title !== "MISSING_PACK_TITLE" ? group.packs[0].title : group.uuid}</span>&nbsp;
                                         </div>
                                         <div className="pack-thumb" title={group.packs[0].nightModeAvailable && t('library.nightMode')}>
                                             <img src={group.packs[0].image || defaultImage} alt="" width="128" height="128" draggable={false} />
                                             {group.packs[0].official && <div className="pack-ribbon"><span>{t('library.official')}</span></div>}
                                         </div>
                                     </div>
-<<<<<<< HEAD
                                     <div className="pack-right">
                                         {group.packs.map((p,idx) => {
                                             return <div key={p.path} title={p.path} className={`pack-entry pack-${p.format} ${idx === 0 && 'latest'}`}>
@@ -557,22 +551,6 @@
                                                 </div>
                                             </div>;
                                         })}
-=======
-                                    <div>
-                                        <span>{pack.title && pack.title !== "MISSING_PACK_TITLE" ? pack.title : pack.uuid}</span>&nbsp;
-                                        {pack.format === 'binary' && <button className="pack-action" onClick={this.onConvertLibraryPack(pack)}>
-                                            <span className="glyphicon glyphicon-cog"
-                                                  title={t('library.local.convertPack')} />
-                                        </button>}
-                                        {pack.format === 'archive' && <button className="pack-action" onClick={this.onEditLibraryPack(pack)}>
-                                            <span className="glyphicon glyphicon-edit"
-                                                  title={t('library.local.editPack')} />
-                                        </button>}
-                                        <button className="pack-action" onClick={this.onRemovePackFromLibrary(pack.path)}>
-                                            <span className="glyphicon glyphicon-trash"
-                                                  title={t('library.local.removePack')} />
-                                        </button>
->>>>>>> fb17c6f5
                                     </div>
                                 </div>
                             )}
